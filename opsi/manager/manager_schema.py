import logging
from dataclasses import Field, dataclass, fields, is_dataclass
from typing import (
    Any,
    Callable,
    Dict,
    FrozenSet,
    List,
    NamedTuple,
    Type,
    get_type_hints,
)

from starlette.routing import Router

LOGGER = logging.getLogger(__name__)


def isinstance_partial(type: Type) -> Callable[[Any], bool]:
    def partial(obj) -> bool:
        return isinstance(obj, type)

    return partial


is_bool = isinstance_partial(bool)


def does_match(cls, name: str, asserter: Callable[[Any], bool]) -> bool:
    item = getattr(cls, name, None)

    return (item is not None) and asserter(item)


class Function:
    has_sideeffect: bool = False
    require_restart: bool = False
    disabled = False
    force_enabled = False

    SettingTypes: List[Field]
    InputTypes: Dict[str, Type]
    OutputTypes: Dict[str, Type]

    type: str

    def __init_subclass__(cls, *args, **kargs):
        def error(msg):
            raise TypeError(f"Function {cls.__name__} must have a {msg}")

        if not does_match(cls, "Settings", is_dataclass):
            error("dataclass 'Settings'")

        if not does_match(cls, "Inputs", is_dataclass):
            error("dataclass 'Inputs'")

        if not does_match(cls, "Outputs", is_dataclass):
            error("dataclass 'Outputs'")

        if not does_match(cls, "has_sideeffect", is_bool):
            error("bool property 'has_sideeffect'")

        if not hasattr(cls, "require_restart"):
            error("property 'require_restart'")

        if not does_match(cls, "disabled", is_bool):
            error("bool property 'disabled'")

        cls.SettingTypes = fields(cls.Settings)
        cls.InputTypes = get_type_hints(cls.Inputs)
        cls.OutputTypes = get_type_hints(cls.Outputs)

        # Inject code that runs before the overridable methods
        # This patching is necessary to keep the api the same

        for func in ("run", "dispose", "validate_settings"):
            # Do not change these constants, unless you change the private functions defined below
            original = func
            renamed = "_" + func
            private = "_private_" + func

            # fix inheriting from Function
            # only override if it hasn't been already overwritten
            if getattr(cls, original) == getattr(cls, private):
                continue

            # copy original cls.func to cls._func
            setattr(cls, renamed, getattr(cls, original))
            # override original cls.func with our cls._private_func
            setattr(cls, original, getattr(cls, private))

        super().__init_subclass__(*args, **kargs)

    # Any of these dataclasses can be ommited to use the default

    @dataclass
    class Settings:
        pass

    @dataclass
    class Inputs:
        pass

    @dataclass
    class Outputs:
        pass

    # These are the main implementation methods that would
    # be defined in a concrete Function

    def dispose(self):
        pass

    def run(self, inputs) -> Outputs:
        return self.Outputs()

    def on_start(self):
        pass

    @classmethod
    def validate_settings(cls, settings):
        return settings

    # Private, do not override

    def __init__(self, settings: Settings):
        self.settings = settings
        self.alive = True

        try:
            self.on_start()
        except:
            self.dispose()
            raise

    def _private_dispose(self):
        try:
            self._dispose()
        finally:
            self.alive = False

    def _private_run(self, inputs) -> Outputs:
        if not self.alive:
            raise ValueError("Attempted to call function when already disposed")
        return self._run(inputs)

    @classmethod
    def _private_validate_settings(cls, settings):
        settings_new = cls._validate_settings(settings)

        # function must return settings
        if not isinstance(settings, cls.Settings):
            # raise error?
            settings_new = settings

        return settings_new


def isfunction(func):
    try:
        return issubclass(func, Function)
    except TypeError:  # func is not a type
        return False


class Hook:
    def __init__(self, visible=True):
        # self.app can be any ASGI app, but it must exist
        self.visible = visible
        self.app = Router()
        self.url = ""  # will be replaced during webserver init
<<<<<<< HEAD
        self.pipeline = None  # will be replaced

    def fps(self):
        return self.pipeline.fps.fps

    def cancel_dependents(self):
=======
        self.cache = {"skip": {}, "deps": {}}
        self.listeners = {"startup": set(), "shutdown": set(), "pipeline_update": set()}
        self.lastPipeline = None

    def update_cache(self):
        if not self.lastPipeline == self.pipeline.nodes:
            self.cache = {"skip": {}, "deps": {}}
        self.lastPipeline = self.pipeline.nodes

    def get_skips(self, node):
        self.update_cache()
        skip = self.cache["skip"].get(node)
        if skip is None:
            skip = self.pipeline.get_dependents(node)
            self.cache["skip"][node] = skip
        return skip

    def get_output_deps(self, node, output):
        self.update_cache()

        if node not in self.cache["deps"]:
            self.cache["deps"][node] = {}

        deps = self.cache["deps"][node].get(output)

        if deps is None:
            deps = []
            for i in self.pipeline.nodes.values():
                for link in i.inputLinks.values():
                    if link.node is node and link.name == output:
                        deps.append(i)
            self.cache["deps"][node][output] = deps

        return deps

    def cancel_node(self, node):
>>>>>>> c2ab3010
        try:
            # reset path cache if pipeline has changed
            skip = self.get_skips(node)
            self.pipeline.cancel_nodes(skip)
        except:
            raise ValueError("Pipeline not available! Cannot cancel dependents.")

    def cancel_current(self):
        self.cancel_node(self.pipeline.current)

    def cancel_output(self, output: str):
        node = self.pipeline.current
        deps = self.get_output_deps(node, output)
        for dep in deps:
            self.cancel_node(dep)

    def add_listener(self, event: str, function: callable):
        self.listeners[event].add(function)

    def remove_listener(self, event: str, function: callable):
        self.listeners[event].discard(function)

    def startup(self):
        for func in self.listeners["startup"]:
            func()

    def shutdown(self):
        for func in self.listeners["shutdown"]:
            func()


def ishook(hook):
    return isinstance(hook, Hook)


class ModulePath(NamedTuple):
    """
    ModulePath is used to locate a module to register
    path = path to module, relative or absolute. Can be empty for current directory
    name = name of file without .py extention
    """

    path: str
    name: str


class ModuleInfo(NamedTuple):
    """
    ModuleInfo is used to store metadata about the module
    after it has been registered
    """

    package: str
    version: str


class ModuleItem(NamedTuple):
    """
    ModuleItem is a single value in the 'modules' dict of a Manager
    """

    info: ModuleInfo
    funcs: Dict[str, Type[Function]]<|MERGE_RESOLUTION|>--- conflicted
+++ resolved
@@ -169,14 +169,6 @@
         self.visible = visible
         self.app = Router()
         self.url = ""  # will be replaced during webserver init
-<<<<<<< HEAD
-        self.pipeline = None  # will be replaced
-
-    def fps(self):
-        return self.pipeline.fps.fps
-
-    def cancel_dependents(self):
-=======
         self.cache = {"skip": {}, "deps": {}}
         self.listeners = {"startup": set(), "shutdown": set(), "pipeline_update": set()}
         self.lastPipeline = None
@@ -213,7 +205,6 @@
         return deps
 
     def cancel_node(self, node):
->>>>>>> c2ab3010
         try:
             # reset path cache if pipeline has changed
             skip = self.get_skips(node)
